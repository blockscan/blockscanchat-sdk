const { Keccak } = require("sha3");
const axios = require("axios");
const FormData = require("form-data");

/**
 * Represents the BlockscanChat class for interacting with the Blockscan Chat API.
 *
 * @class
 * @example
 * const { BlockscanChat } = require("blockscanchat-sdk");
 * const bc = new BlockscanChat(
 * "TEST_API_KEY"
 * );
 *
 */
class BlockscanChat {
  /**
   * Initializes the BlockscanChat class.
   *
   * Sets the `apiKey` property to an empty string and the `apiUrl` property to "https://chatapi.blockscan.com/v1/api".
   * Defines the `request` method for making API requests.
   */
<<<<<<< HEAD
  constructor(apiKey) {
    if (!apiKey) {
      throw new Error(
        "Please provide an API key when initializing the BlockscanChat class."
      );
    }

    /**
     * The API key to be used for authentication.
     * @type {string}
     * @private
     * @readonly
     */
    this._apiKey = apiKey;

    /**
     * The URL of the Blockscan Chat API.
     * @type {string}
     * @private
     * @readonly
     */
    this._apiUrl = "https://chatapi.blockscan.com/v1/api";

    /**
     * The request method for making API requests.
     * @type {Function}
     * @private
     * @readonly
     */
    this._request = async (endpoint = {}) => {
=======
  static instance = null;
  constructor() {
    this.apiKey = "";
    this.apiUrl = "https://chatapi.blockscan.com/v1/api";
    this.request = async (endpoint = {}) => {
>>>>>>> e8d61d96
      if (!endpoint.method || !endpoint.body) {
        throw new Error("Please provide a valid endpoint object.");
      }

      const formData = new FormData();
      for (const [key, value] of Object.entries(endpoint.body)) {
        formData.append(key, value);
      }

      try {
        const response = await axios.post(`${this._apiUrl}`, formData);
        return response.data.result;
      } catch (error) {
        if (error.response) {
          // The request was made and the server responded with a status code
          // that falls out of the range of 2xx
          // throw new Error(error.response.data);
          // console.log(error.response.data);
          // console.log(error.response.status);
          // console.log(error.response.headers);
        } else if (error.request) {
          // The request was made but no response was received
          // `error.request` is an instance of XMLHttpRequest in the browser and an instance of
          // http.ClientRequest in node.js
          //jsut console log the error line that starts with "AxiosError"
          throw new Error(error.message);
        } else {
          // Something happened in setting up the request that triggered an Error
          // console.log(error.message);
        }
        // console.log(error.config);
      }
    };

    this._init(apiKey);
  }

  /**
   * Initializes the BlockscanChat class with an API key.
   *
   * @private
   *
   * @param {string} apiKey - The API key to be used for authentication.
   * @returns {Promise} A promise that resolves when the initialization is successful.
   * @throws {Error} If `init` is called more than once.
   * @throws {Error} If `apiKey` is not provided.
   * @throws {Error} If the provided API key is invalid.
   */

  async _init(apiKey) {
    const response = await this._request({
      method: "POST",
      body: {
        method: "ping",
        apikey: apiKey,
      },
    });

    const regex = /pong-0x[0-9a-fA-F]{40}/g;

    if (response != undefined && !regex.test(response)) {
      throw new Error(
        "Invalid API key provided in the constructor. Please provide a valid API key."
      );
    }
  }

  /**
   * Retrieves the count of unread local messages.
   *
   * @returns {Promise<number>} The count of unread local messages.
   *
   * @example
   * getLocalMsgCount()
   *   .then((msgCount) => {
   *     console.log(msgCount);
   *   })
   *   .catch((error) => {
   *     console.error("Failed to retrieve the count of unread local messages:", error);
   *   });
   */
  getLocalMsgCount() {
    return this._request({
      method: "POST",
      body: {
        method: "unreadmsgcount",
        apikey: this._apiKey,
      },
    });
  }

  /**
   * Retrieves the count of unread messages for a specific address.
   *
   * @param {string} address - The address for which to retrieve the message count.
   * @returns {Promise<number>} The count of unread messages for the address.
   * @throws {Error} If the address is not provided or is not of type string.
   * @throws {Error} If the address is not a valid address.
   *
   * @example
   * getExternalMsgCount("0x1234567890123456789012345678901234567890")
   *   .then((msgCount) => {
   *     console.log(msgCount);
   *   })
   *   .catch((error) => {
   *     console.error("Failed to retrieve the count of unread messages:", error);
   *   });
   */

  getExternalMsgCount(address) {
    if (!address || typeof address !== "string") {
      throw new Error("Please provide a valid address.");
    }
    if (!this._isAddress(address)) {
      throw new Error("The address parameter must be a valid address.");
    }

    return this._request({
      method: "POST",
      body: {
        method: "unreadmsgcount",
        apikey: this._apiKey,
        address,
      },
    });
  }

  /**
   * Retrieves the ID of the first chat message.
   *
   * @returns {Promise<number>} The ID of the first chat message.
   *
   * @example
   * getFirstMsgId()
   *   .then((firstMsgId) => {
   *     console.log(firstMsgId);
   *   })
   *   .catch((error) => {
   *     console.error("Failed to retrieve the ID of the first chat message:", error);
   *   });
   */

  getFirstMsgId() {
    return this._request({
      method: "POST",
      body: {
        method: "getfirstmsgid",
        apikey: this._apiKey,
      },
    });
  }

  /**
   * Retrieves the ID of the last chat message.
   *
   * @returns {Promise<number>} The ID of the last chat message.
   *
   * @example
   * getLastMsgId()
   *   .then((lastMsgId) => {
   *     console.log(lastMsgId);
   *   })
   *   .catch((error) => {
   *     console.error("Failed to retrieve the ID of the last chat message:", error);
   *   });
   */

  getLastMsgId() {
    return this._request({
      method: "POST",
      body: {
        method: "getlastmsgid",
        apikey: this._apiKey,
      },
    });
  }

  /**
   * Retrieves chat messages based on the provided parameters.
   *
   * @param {Object} [params={}] - The parameters for retrieving chat messages.
   * @param {number} [params.startId=0] - The ID of the starting message.
   * @param {number} [params.offset=0] - The number of messages to offset from the starting message.
   * @param {number} [params.cType=0] - The type of chat messages to retrieve.
   * @returns {Promise} A promise that resolves with the retrieved chat messages.
   * @throws {Error} If invalid parameters are passed to the getAllMsg method.
   * @throws {Error} If the parameter types are invalid or out of range.
   *
   * @example
   * getAllMsg({ startId: 1, offset: 10, cType: 1 })
   *   .then((messages) => {
   *     console.log(messages);
   *   })
   *   .catch((error) => {
   *     console.error("Failed to retrieve chat messages:", error);
   *   });
   */

  getAllMsg(params = {}) {
    const methodParams = ["startId", "offset", "cType"];
    const userParams = Object.keys(params);

    if (userParams.length > 3) {
      throw new Error("Invalid parameters passed to getAllMsg method");
    }

    for (const param of userParams) {
      if (!methodParams.includes(param)) {
        throw new Error(
          `Invalid parameter passed to getAllMsg method: ${param}, please use one of the following: ${methodParams.join(
            ", "
          )}`
        );
      }

      if (param === "startId" && typeof params[param] !== "number") {
        throw new Error(
          `Invalid parameter type passed to getAllMsg method: ${param}, please provide an Integer`
        );
      }

      if (
        param === "offset" &&
        (typeof params[param] !== "number" ||
          params[param] > 100 ||
          params[param] < 0)
      ) {
        throw new Error(
          `Invalid parameter type passed to getAllMsg method: ${param}, please provide an Integer between 0 and 100`
        );
      }

      if (
        param === "cType" &&
        (typeof params[param] !== "number" ||
          params[param] > 2 ||
          params[param] < 0)
      ) {
        throw new Error(
          `Invalid parameter type passed to getAllMsg method: ${param}, please provide an Integer between 0 and 2`
        );
      }
    }

    return this._request({
      method: "POST",
      body: {
        method: "getchat",
        apikey: this._apiKey,
        startid: params.startId || 0,
        offset: params.offset || 0,
        ctype: params.cType || 0,
      },
    });
  }

  /**
   * Sends a chat message to the specified address.
   *
   * @param {string} address - The address to send the message to.
   * @param {string} message - The message to be sent.
   * @returns {Promise} A promise that resolves when the message is successfully sent.
   * @throws {Error} If either the address or message is not provided, or if they are not of type string.
   * @throws {Error} If the address is not a valid address.
   *
   * @example
   * sendMsg("0x1234567890123456789012345678901234567890", "Hello, how are you?")
   *   .then(() => {
   *     console.log("Message sent successfully");
   *   })
   *   .catch((error) => {
   *     console.error("Failed to send message:", error);
   *   });
   */

  async sendMsg(address, message) {
    if (
      !address ||
      !message ||
      typeof address !== "string" ||
      typeof message !== "string"
    ) {
      throw new Error("Please provide both a valid address and message.");
    }
    if (!this._isAddress(address)) {
      throw new Error("The address parameter must be a valid address.");
    }

<<<<<<< HEAD
    const response = await this._request({
=======
    const response = await this.request({
>>>>>>> e8d61d96
      method: "POST",
      body: {
        method: "sendchat",
        apikey: this._apiKey,
        to: address,
        msg: message,
      },
    });

<<<<<<< HEAD
    if (!response) {
      throw new Error("No response from API.");
    }

    let res = {};

    // Check if the response is a string and is numeric
    if (typeof response === "string" && /^[0-9]+$/.test(response)) {
      res = {
        address: address,
        status: 1,
        message: "OK",
        result: response,
      };
    } else {
      res = {
        address: address,
        status: 0,
        message: `NOTOK - ${response}`,
        result: "",
      };
    }

    return res;
  }

  /**
   * Sends a bulk message to a list of addresses while respecting a rate limit.
=======
    // Check if the response is a string and is numeric
    if (typeof response === "string" && /^[0-9]+$/.test(response)) {
      return response;
    } else {
      throw new Error(`Unexpected API response: ${response}`);
    }
  }

  /**
   * Sends a bulk message to a list of addresses.
>>>>>>> e8d61d96
   *
   * @param {string} message - The message to be sent.
   * @param {string[]} addresses - Array of Ethereum addresses to send the message to.
   * @returns {Promise[]} An array of promises representing each message sending operation.
<<<<<<< HEAD
 
=======
   *
>>>>>>> e8d61d96
   * @example
   * sendBulkMsg("Hello", ["0xAddress1", "0xAddress2"])
   *   .then((results) => {
   *     console.log(results);
   *   })
   *   .catch((error) => {
   *     console.error("Failed to send bulk messages:", error);
   *   });
   */
  async sendBulkMsg(message, addresses) {
    if (!Array.isArray(addresses)) {
      throw new Error("Please provide a valid array of addresses.");
    }
    if (typeof message !== "string") {
      throw new Error("Please provide a valid message string.");
    }

<<<<<<< HEAD
    const results = [];

    for (let i = 0; i < addresses.length; i++) {
      const address = addresses[i];
      const response = await this.sendMsg(address, message);
      results.push(response);

      // Introduce a 1-second delay before sending the next message
      if (i < addresses.length - 1) {
        await new Promise((resolve) => setTimeout(resolve, 1000)); // 1000ms = 1 second
      }
    }

    return results;
=======
    const promises = addresses.map(async (address) => {
      try {
        const response = await this.sendMsg(address, message);
        return { address, status: true, messageID: response };
      } catch (error) {
        return { address, status: false, errorMessage: error.message };
      }
    });

    return Promise.all(promises);
>>>>>>> e8d61d96
  }

  /**
   * Marks all messages as read for the specified address.
   *
   * @param {string} address - The address for which to mark messages as read.
   * @returns {Promise} A promise that resolves when the messages are successfully marked as read.
   * @throws {Error} If the address is not provided or is not of type string.
   * @throws {Error} If the address is not a valid address.
   *
   * @example
   * markAllMsgAsRead("0x1234567890123456789012345678901234567890")
   *   .then(() => {
   *     console.log("Messages marked as read");
   *   })
   *   .catch((error) => {
   *     console.error("Failed to mark messages as read:", error);
   *   });
   */

  markAllMsgAsRead(address) {
    if (!address || typeof address !== "string") {
      throw new Error("Please provide a valid address.");
    }
    if (!this._isAddress(address)) {
      throw new Error("The address parameter must be a valid address.");
    }

    return this._request({
      method: "POST",
      body: {
        method: "markmsgread",
        apikey: this._apiKey,
        address,
      },
    });
  }

  /**
   * Converts the given Ethereum address to its checksum address format.
   *
   * @private
   *
   * @param {string} address - The Ethereum address to be converted.
   * @returns {string} The checksum address.
   * @throws {Error} If the address is not a string or is not a valid Ethereum address.
   * @throws {Error} If the checksum address is invalid.
   *
   * @example
   * const checksumAddress = toChecksumAddress("0x1234567890123456789012345678901234567890");
   * console.log(checksumAddress); // Output: "0x1234567890123456789012345678901234567890"
   */

  _toChecksumAddress(address) {
    if (typeof address !== "string") {
      throw new Error("Invalid address");
    }

    if (!/^(0x)?[0-9a-f]{40}$/i.test(address)) {
      throw new Error(`Invalid Ethereum address "${address}"`);
    }

    const _address = address.toLowerCase().replace(/^0x/i, "");
    const keccak = new Keccak(256);
    const addressHash = keccak
      .update(_address)
      .digest("hex")
      .replace(/^0x/i, "");
    let checksumAddress = "0x";

    for (let i = 0; i < _address.length; i++) {
      if (parseInt(addressHash[i], 16) > 7) {
        checksumAddress += _address[i].toUpperCase();
      } else {
        checksumAddress += _address[i];
      }
    }

    if (
      address.match(/([A-F].*[a-f])|([a-f].*[A-F])/) &&
      checksumAddress !== address
    ) {
      throw new Error(`Invalid Checksum address for "${address}"`);
    }

    return checksumAddress;
  }

<<<<<<< HEAD
  /**
   * Checks if the given address is a valid Ethereum address.
   *
   * @private
   *
   * @param {string} address - The address to be checked.
   * @returns {boolean} True if the address is valid, false otherwise.
   *
   * @example
   * const isValid = isAddress("0x1234567890123456789012345678901234567890");
   * console.log(isValid); // Output: true
   */

  _isAddress(address) {
    try {
      this._toChecksumAddress(address);
      return true;
    } catch (error) {
      return false;
    }
  }
}
module.exports = { BlockscanChat };
=======
  static getInstance() {
    if (!BlockscanChat.instance) {
      BlockscanChat.instance = new BlockscanChat();
    }
    return BlockscanChat.instance;
  }
}
module.exports = BlockscanChat.getInstance();
>>>>>>> e8d61d96
<|MERGE_RESOLUTION|>--- conflicted
+++ resolved
@@ -20,7 +20,6 @@
    * Sets the `apiKey` property to an empty string and the `apiUrl` property to "https://chatapi.blockscan.com/v1/api".
    * Defines the `request` method for making API requests.
    */
-<<<<<<< HEAD
   constructor(apiKey) {
     if (!apiKey) {
       throw new Error(
@@ -51,13 +50,6 @@
      * @readonly
      */
     this._request = async (endpoint = {}) => {
-=======
-  static instance = null;
-  constructor() {
-    this.apiKey = "";
-    this.apiUrl = "https://chatapi.blockscan.com/v1/api";
-    this.request = async (endpoint = {}) => {
->>>>>>> e8d61d96
       if (!endpoint.method || !endpoint.body) {
         throw new Error("Please provide a valid endpoint object.");
       }
@@ -346,11 +338,7 @@
       throw new Error("The address parameter must be a valid address.");
     }
 
-<<<<<<< HEAD
     const response = await this._request({
-=======
-    const response = await this.request({
->>>>>>> e8d61d96
       method: "POST",
       body: {
         method: "sendchat",
@@ -360,7 +348,6 @@
       },
     });
 
-<<<<<<< HEAD
     if (!response) {
       throw new Error("No response from API.");
     }
@@ -389,27 +376,11 @@
 
   /**
    * Sends a bulk message to a list of addresses while respecting a rate limit.
-=======
-    // Check if the response is a string and is numeric
-    if (typeof response === "string" && /^[0-9]+$/.test(response)) {
-      return response;
-    } else {
-      throw new Error(`Unexpected API response: ${response}`);
-    }
-  }
-
-  /**
-   * Sends a bulk message to a list of addresses.
->>>>>>> e8d61d96
    *
    * @param {string} message - The message to be sent.
    * @param {string[]} addresses - Array of Ethereum addresses to send the message to.
    * @returns {Promise[]} An array of promises representing each message sending operation.
-<<<<<<< HEAD
  
-=======
-   *
->>>>>>> e8d61d96
    * @example
    * sendBulkMsg("Hello", ["0xAddress1", "0xAddress2"])
    *   .then((results) => {
@@ -427,7 +398,6 @@
       throw new Error("Please provide a valid message string.");
     }
 
-<<<<<<< HEAD
     const results = [];
 
     for (let i = 0; i < addresses.length; i++) {
@@ -442,18 +412,6 @@
     }
 
     return results;
-=======
-    const promises = addresses.map(async (address) => {
-      try {
-        const response = await this.sendMsg(address, message);
-        return { address, status: true, messageID: response };
-      } catch (error) {
-        return { address, status: false, errorMessage: error.message };
-      }
-    });
-
-    return Promise.all(promises);
->>>>>>> e8d61d96
   }
 
   /**
@@ -542,7 +500,6 @@
     return checksumAddress;
   }
 
-<<<<<<< HEAD
   /**
    * Checks if the given address is a valid Ethereum address.
    *
@@ -565,14 +522,4 @@
     }
   }
 }
-module.exports = { BlockscanChat };
-=======
-  static getInstance() {
-    if (!BlockscanChat.instance) {
-      BlockscanChat.instance = new BlockscanChat();
-    }
-    return BlockscanChat.instance;
-  }
-}
-module.exports = BlockscanChat.getInstance();
->>>>>>> e8d61d96
+module.exports = { BlockscanChat };